--- conflicted
+++ resolved
@@ -188,146 +188,4 @@
 mod utils;
 
 #[cfg(test)]
-<<<<<<< HEAD
-mod tests;
-
-use std::sync::Arc;
-
-
-/// An asset is a type loadable from a file.
-///
-/// `Asset`s can loaded and retreived by an [`AssetCache`].
-///
-/// # Extension
-///
-/// You can provide several extensions that will be used to search and load
-/// assets. When loaded, each extension is tried in order until a file is
-/// correctly loaded or no extension remain. The empty string `""` means a file
-/// without extension. You cannot use character `.`.
-///
-/// The `EXTENSION` field is a convenient shortcut if your asset uses only one
-/// extension. If you set a value for `EXTENSIONS` too, this field is ignored.
-///
-/// If neither `EXTENSION` nor `EXTENSIONS` is set, the default is no extension.
-///
-/// If you use hot-reloading, the asset will be reloaded each time one of the
-/// file with the given extension is touched.
-///
-/// # Example
-///
-/// Suppose you make a physics simulutation, and you store positions and speeds
-/// in a Bincode-encoded files, with extension ".data".
-///
-/// ```no_run
-/// # cfg_if::cfg_if! { if #[cfg(feature = "bincode")] {
-/// use assets_manager::{Asset, loader};
-/// use serde::Deserialize;
-///
-/// #[derive(Deserialize)]
-/// struct Vector {
-///     x: f32,
-///     y: f32,
-///     z: f32,
-/// }
-///
-/// #[derive(Deserialize)]
-/// struct World {
-///     pos: Vec<Vector>,
-///     speed: Vec<Vector>,
-/// }
-///
-/// impl Asset for World {
-///     const EXTENSION: &'static str = "data";
-///     type Loader = loader::BincodeLoader;
-/// }
-/// # }}
-pub trait Asset: Sized + Send + Sync + 'static {
-    /// Use this field if your asset only uses one extension.
-    ///
-    /// This value is ignored if you set `EXTENSIONS` too.
-    const EXTENSION: &'static str = "";
-
-    /// This field enables you to specify multiple extension for an asset.
-    ///
-    /// If `EXTENSION` is provided, you don't have to set this constant.
-    ///
-    /// If this array is empty, loading an asset of this type returns
-    /// [`Error::NoDefaultValue`] unless a default value is provided with the
-    /// `default_value` method.
-    const EXTENSIONS: &'static [&'static str] = &[Self::EXTENSION];
-
-    /// Specifies a way to to convert raw bytes into the asset.
-    ///
-    /// See module [`loader`] for implementations of common conversions.
-    type Loader: loader::Loader<Self>;
-
-    /// Specifies a eventual default value to use if an asset fails to load. If
-    /// this method returns `Ok`, the returned value is used as an asset. In
-    /// particular, if this method always returns `Ok`, all `AssetCache::load*`
-    /// (except `load_cached`) are guarantied not to fail.
-    ///
-    /// The `id` parameter is given to easily report the error.
-    ///
-    /// By default, this method always returns an error.
-    ///
-    /// # Example
-    ///
-    /// On error, log it and return a default value:
-    ///
-    /// ```no_run
-    /// # cfg_if::cfg_if! { if #[cfg(feature = "json")] {
-    /// use assets_manager::{Asset, Error, loader};
-    /// use serde::Deserialize;
-    ///
-    /// #[derive(Deserialize, Default)]
-    /// struct Item {
-    ///     name: String,
-    ///     kind: String,
-    /// }
-    ///
-    /// impl Asset for Item {
-    ///     const EXTENSION: &'static str = "json";
-    ///     type Loader = loader::JsonLoader;
-    ///
-    ///     fn default_value(id: &str, error: Error) -> Result<Item, Error> {
-    ///         eprintln!("Error loading {}: {}. Using default value", id, error);
-    ///         Ok(Item::default())
-    ///     }
-    /// }
-    /// # }}
-    /// ```
-    #[inline]
-    #[allow(unused_variables)]
-    fn default_value(id: &str, error: Error) -> Result<Self, Error> {
-        Err(error)
-    }
-}
-
-impl<A> Asset for Box<A>
-where
-    A: Asset,
-{
-    const EXTENSIONS: &'static [&'static str] = A::EXTENSIONS;
-    type Loader = loader::LoadFromAsset<A>;
-
-    #[inline]
-    fn default_value(id: &str, error: Error) -> Result<Box<A>, Error> {
-        A::default_value(id, error).map(Box::new)
-    }
-}
-
-impl<A> Asset for Arc<A>
-where
-    A: Asset,
-{
-    const EXTENSIONS: &'static [&'static str] = A::EXTENSIONS;
-    type Loader = loader::LoadFromAsset<A>;
-
-    #[inline]
-    fn default_value(id: &str, error: Error) -> Result<Arc<A>, Error> {
-        A::default_value(id, error).map(Arc::new)
-    }
-}
-=======
-mod tests;
->>>>>>> 4907e060
+mod tests;